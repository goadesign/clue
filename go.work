--- conflicted
+++ resolved
@@ -1,10 +1,4 @@
-<<<<<<< HEAD
-go 1.22.7
-
-toolchain go1.23.5
-=======
 go 1.24.0
->>>>>>> 89b415a6
 
 use (
 	.
