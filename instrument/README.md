--- conflicted
+++ resolved
@@ -9,13 +9,8 @@
 services. The following example shows how to use the package. It implements an
 illustrative `main` function for a fictional service `svc` implemented in the
 package `github.com/repo/services/svc`. The service is assumed to expose both
-<<<<<<< HEAD
-
-
-=======
 HTTP and gRPC endpoints.
 
->>>>>>> 0d56152c
 ```go
 package main
 
@@ -27,13 +22,8 @@
        	goahttp "goa.design/goa/v3/http"
 
        	"github.com/repo/services/svc"
-<<<<<<< HEAD
-        httpserver "github.com/repo/services/svc/gen/http/svc/server"
-       	grpcserver "github.com/repo/services/svc/gen/grpc/svc/server"
-=======
         httpsvrgen "github.com/repo/services/svc/gen/http/svc/server"
        	grpcsvrgen "github.com/repo/services/svc/gen/grpc/svc/server"
->>>>>>> 0d56152c
        	svcgen "github.com/repo/services/svc/gen/svc"
 )
 
@@ -47,26 +37,6 @@
 
         // Create HTTP server
         mux := goahttp.NewMuxer()
-<<<<<<< HEAD
-        httpsvr := httpserver.New(endpoints, mux, goahttp.RequestDecoder, goahttp.ResponseEncoder, nil, nil)
-        httpserver.Mount(mux, httpsvr)
-
-        // ** Instrument HTTP handler **
-        handler := instrument.HTTP(svcgen.ServiceName)(mux)
-
-        // Create gRPC server
-        grpcsvr := grpcserver.New(endpoints, nil)
-
-        // ** Instrument gRPC server **
-        unaryInterceptor, err := instrument.UnaryServerInterceptor(ctx, svcgen.ServiceName)
-        if err != nil {
-                log.Error(ctx, err)
-        }
-        streamInterceptor, err := instrument.StreamServerInterceptor(ctx, svcgen.ServiceName)
-        if err != nil {
-                log.Error(ctx, err)
-        }
-=======
         httpsvr := httpsvrgen.New(endpoints, mux, goahttp.RequestDecoder, goahttp.ResponseEncoder, nil, nil)
         httpsvrgen.Mount(mux, httpsvr)
 
@@ -79,7 +49,6 @@
         // ** Instrument gRPC endpoints **
         unaryInterceptor := instrument.UnaryServerInterceptor(ctx, svcgen.ServiceName)
         streamInterceptor := instrument.StreamServerInterceptor(ctx, svcgen.ServiceName)
->>>>>>> 0d56152c
         pbsvr := grpc.NewServer(grpc.UnaryInterceptor(unaryInterceptor), grpc.StreamInterceptor(streamInterceptor))
 
         // ** Mount the /metrics handler used by Prometheus to scrape metrics **
